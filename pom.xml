--- conflicted
+++ resolved
@@ -46,7 +46,6 @@
     <project.build.sourceEncoding>UTF-8</project.build.sourceEncoding>
     <project.reporting.outputEncoding>UTF-8</project.reporting.outputEncoding>
     <java.version>1.8</java.version>
-<<<<<<< HEAD
 
     <!-- plugins -->
     <jacoco-maven-plugin.version>0.8.6</jacoco-maven-plugin.version>
@@ -71,45 +70,7 @@
     <protobuf-maven-plugin.version>0.5.0</protobuf-maven-plugin.version>
     <os-maven-plugin.version>1.5.0.Final</os-maven-plugin.version>
     <dependency-check-maven.version>6.5.3</dependency-check-maven.version>
-=======
-    <log4j.version>2.17.1</log4j.version>
-    <disruptor.version>3.3.7</disruptor.version>
-    <dubbo.version>2.6.12</dubbo.version>
-    <spring.boot.version>2.1.6.RELEASE</spring.boot.version>
-    <spring.cloud.version>2.1.1.RELEASE</spring.cloud.version>
-    <spring.cloud.starter.consul.discovery.version>2.1.1.RELEASE</spring.cloud.starter.consul.discovery.version>
-    <spring.cloud.starter.zookeeper.discovery.version>2.1.1.RELEASE</spring.cloud.starter.zookeeper.discovery.version>
-    <spring.cloud.starter.alibaba.nacos.discovery.version>0.2.2.RELEASE</spring.cloud.starter.alibaba.nacos.discovery.version>
-    <spring-cloud-stream>2.2.1.RELEASE</spring-cloud-stream>
-    <java.chassis.version>1.2.1</java.chassis.version>
-    <akka.version>2.5.32</akka.version>
-    <alpakka.version>1.0.5</alpakka.version>
-    <leveldbjni-all.version>1.8</leveldbjni-all.version>
-    <akka-persistence-redis.version>0.4.0</akka-persistence-redis.version>
-    <rat.version>0.12</rat.version>
-    <maven.failsafe.version>2.19.1</maven.failsafe.version>
-    <grpc.version>1.44.1</grpc.version>
-    <kryo.version>4.0.1</kryo.version>
-    <javax.transaction.version>1.2</javax.transaction.version>
-    <eclipse.link.version>2.7.1</eclipse.link.version>
-    <jackson.version>2.13.1</jackson.version>
-    <byteman.version>4.0.1</byteman.version>
-    <jaxb.version>2.3.0</jaxb.version>
-    <javax.activation.version>1.1.1</javax.activation.version>
-    <tomcat-annotations-api.version>6.0.53</tomcat-annotations-api.version>
-    <maven-dependency-plugin.version>3.0.2</maven-dependency-plugin.version>
-    <jacoco-maven-plugin.version>0.8.6</jacoco-maven-plugin.version>
-    <docker-maven-plugin.version>0.39.1</docker-maven-plugin.version>
-    <netty.boringssl.version>2.0.48.Final</netty.boringssl.version>
-    <netty.version>4.1.74.Final</netty.version>
-    <zookeeper.version>3.6.2</zookeeper.version>
-    <kafka.version>2.1.1</kafka.version>
-    <hystrix.version>1.5.12</hystrix.version>
-    <openfeign.version>9.5.1</openfeign.version>
-    <mockito.version>2.23.4</mockito.version>
-    <dependency-check.version>6.5.3</dependency-check.version>
->>>>>>> 4bc4238c
-  </properties>
+ </properties>
 
   <name>Apache ServiceComb Pack</name>
   <description>Eventual consistency component for distributed systems</description>
@@ -419,11 +380,7 @@
           <plugin>
             <groupId>org.owasp</groupId>
             <artifactId>dependency-check-maven</artifactId>
-<<<<<<< HEAD
             <version>${dependency-check-maven.version}</version>
-=======
-            <version>${dependency-check.version}</version>
->>>>>>> 4bc4238c
             <configuration>
               <name>notifier-dependency-check</name>
               <format>HTML</format>
